:sectnums:
== Software Framework

The NEORV32 project comes with a complete software ecosystem called the "software framework", which
is based on the C-language RISC-V GCC port and consists of the following parts:

* <<_compiler_toolchain>>
* <<_core_libraries>>
* <<_application_makefile>>
* <<_executable_image_format>>
** <<_linker_script>>
** <<_ram_layout>>
** <<_c_standard_library>>
** <<_start_up_code_crt0>>
* <<_bootloader>>
* <<_neorv32_runtime_environment>>

A summarizing list of the most important elements of the software framework and their according
files and folders is shown below:

[cols="<5,<5"]
[grid="none"]
|=======================
| Application start-up code               | `sw/common/crt0.S`
| Application linker script               | `sw/common/neorv32.ld`
| Core hardware driver libraries ("HAL")  | `sw/lib/include/` & `sw/lib/source/`
| Central application makefile            | `sw/common/common.mk`
| Tool for generating NEORV32 executables | `sw/image_gen/`
| Default bootloader                      | `sw/bootloader`
| Example programs                        | `sw/example`
|=======================

.Software Documentation
[TIP]
All core libraries and example programs are documented "in-code" using **Doxygen**.
The documentation is automatically built and deployed to GitHub pages and is available online
at https://stnolting.github.io/neorv32/sw/files.html.

.Example Programs
[TIP]
A collection of annotated example programs, which show how to use certain CPU functions
and peripheral/IO modules, can be found in `sw/example`.


// ####################################################################################################################
:sectnums:
=== Compiler Toolchain

The toolchain for this project is based on the free and open  RISC-V GCC-port. You can find the compiler sources and
build instructions on the official RISC-V GNU toolchain GitHub page: https://github.com/riscv/riscv-gnutoolchain.

The NEORV32 implements a 32-bit RISC-V architecture and uses a 32-bit integer and soft-float ABI by default.
Make sure the toolchain / toolchain build is configured accordingly.

* `MARCH=rv32i_zicsr`
* `MABI=ilp32`
* `RISCV_PREFIX=riscv32-unknown-elf-`

These default configurations can be overridden at any times using <<_application_makefile>> variables.

[TIP]
More information regarding the toolchain (building from scratch or downloading prebuilt ones) can be found in the
user guide section https://stnolting.github.io/neorv32/ug/#_software_toolchain_setup[Software Toolchain Setup].


<<<
// ####################################################################################################################
:sectnums:
=== Core Libraries

The NEORV32 project provides a set of pre-defined C libraries that allow an easy integration of the processor/CPU features
(also called "HAL" - hardware abstraction layer). All driver and runtime-related files are located in
`sw/lib`. These are automatically included and linked by adding the following include statement:

[source,c]
----
#include <neorv32.h> // NEORV32 HAL, core and runtime libraries
----

.NEORV32 HAL File List
[cols="<3,<3,<6"]
[options="header",grid="rows"]
|=======================
| C source file       | C header file          | Description
| -                   | `neorv32.h`            | main NEORV32 definitions and library file
| -                   | `neorv32_buskeeper`    | HW driver functions for the bus keeper
| `neorv32_cfs.c`     | `neorv32_cfs.h`        | HW driver (stubs) functions for custom functions subsystem
| `neorv32_cpu.c`     | `neorv32_cpu.h`        | HW driver functions for the CPU core
| `neorv32_cpu_cfu.c` | `neorv32_cpu_cfu.h`    | HW driver functions for the custom instructions unit
| -                   | `neorv32_dm`           | HW driver functions for the debug module
| `neorv32_gpio.c`    | `neorv32_gpio.h`       | HW driver functions for the general purpose IOs
| `neorv32_gptmr.c`   | `neorv32_gptmr.h`      | HW driver functions for the general purpose timer
| -                   | `neorv32_intrinsics.h` | macros for intrinsics & custom instructions
| `neorv32_mtime.c`   | `neorv32_mtime.h`      | HW driver functions for the machine timer
| `neorv32_neoled.c`  | `neorv32_neoled.h`     | HW driver functions for the smart LED interface
| `neorv32_onewire.c` | `neorv32_onewire.h`    | HW driver functions for the 1-wire interface
| `neorv32_pwm.c`     | `neorv32_pwm.h`        | HW driver functions for the pulse-width modulation controller
| `neorv32_rte.c`     | `neorv32_rte.h`        | <<_neorv32_runtime_environment>>
| `neorv32_sdi.c`     | `neorv32_sdi.h`        | HW driver functions for the serial data interface
| `neorv32_spi.c`     | `neorv32_spi.h`        | HW driver functions for the serial peripheral interface
| -                   | `neorv32_sysinfo.h`    | HW driver functions for the system information memory
| `neorv32_trng.c`    | `neorv32_trng.h`       | HW driver functions for the true random number generator
| `neorv32_twi.c`     | `neorv32_twi.h`        | HW driver functions for the two-wire interface
| `neorv32_uart.c`    | `neorv32_uart.h`       | HW driver functions for the UART0 and UART1
| `neorv32_wdt.c`     | `neorv32_wdt.h`        | HW driver functions for the watchdog timer
| `neorv32_xip.c`     | `neorv32_xip.h`        | HW driver functions for the execute in-place module
| `neorv32_xirq.c`    | `neorv32_xirq.h`       | HW driver functions for the external interrupts controller
| `syscalls.c`        | -                      | newlib "system calls"
| -                   | `legacy.h`             | backwards compatibility wrappers and functions (do not use for new designs)
|=======================

.Core Library Documentation
[TIP]
The _doxygen_-based documentation of the software framework including all core libraries is available online at
https://stnolting.github.io/neorv32/sw/files.html.

.CMSIS System View Description File (SVD)
[TIP]
A CMSIS-SVD-compatible **System View Description (SVD)** file including all peripherals is available in `sw/svd`.


<<<
// ####################################################################################################################
:sectnums:
=== Application Makefile

Application compilation is based on a single, centralized GNU makefile (`sw/common/common.mk`). Each project in the
`sw/example` folder provides a makefile that just _includes_ this central makefile.

[TIP]
When creating a new project, copy an existing project folder or at least the makefile to the new project folder.
It is recommended to create new projects also in `sw/example` to keep the file dependencies. However, these
dependencies can be manually configured via makefile variables if the new project is located somewhere else.

[NOTE]
Before the makefile can be used to compile applications, the RISC-V GCC toolchain needs to be installed and
the compiler's `bin` folder has to be added to the system's `PATH` environment variable. More information can be
found in https://stnolting.github.io/neorv32/ug/#_software_toolchain_setup[User Guide: Software Toolchain Setup].


:sectnums:
==== Makefile Targets

Just executing `make` (or executing `make help`) will show the help menu listing all available targets.

[source,makefile]
----
$ make
<<< NEORV32 SW Application Makefile >>>
Make sure to add the bin folder of RISC-V GCC to your PATH variable.

=== Targets ===
 help       - show this text
 check      - check toolchain
 info       - show makefile/toolchain configuration
 asm        - compile and generate <main.asm> assembly listing file for manual debugging
 elf        - compile and generate <main.elf> ELF file
 bin        - compile and generate <neorv32_raw_exe.bin> RAW executable file (binary file, no header)
 hex        - compile and generate <neorv32_raw_exe.hex> RAW executable file (hex char file, no header)
 image      - compile and generate VHDL IMEM boot image (for application, no header) in local folder
 install    - compile, generate and install VHDL IMEM boot image (for application, no header)
 sim        - in-console simulation using default/simple testbench and GHDL
 all        - exe + install + hex + bin + asm
 elf_info   - show ELF layout info
 clean      - clean up project home folder
 clean_all  - clean up whole project, core libraries and image generator
 bl_image   - compile and generate VHDL BOOTROM boot image (for bootloader only, no header) in local folder
 bootloader - compile, generate and install VHDL BOOTROM boot image (for bootloader only, no header)

=== Variables ===
 USER_FLAGS   - Custom toolchain flags [append only], default ""
 USER_LIBS    - Custom libraries [append only], default ""
 EFFORT       - Optimization level, default "-Os"
 MARCH        - Machine architecture, default "rv32i_zicsr"
 MABI         - Machine binary interface, default "ilp32"
 APP_INC      - C include folder(s) [append only], default "-I ."
 ASM_INC      - ASM include folder(s) [append only], default "-I ."
 RISCV_PREFIX - Toolchain prefix, default "riscv32-unknown-elf-"
 NEORV32_HOME - NEORV32 home folder, default "../../.."
----


:sectnums:
==== Makefile Configuration

The compilation flow is configured via variables right at the beginning of the central
makefile (`sw/common/common.mk`):

.Customizing Makefile Variables
[TIP]
The makefile configuration variables can be overridden or extended directly when invoking the makefile. For
example `$ make MARCH=rv32ic_zicsr clean_all exe` overrides the default `MARCH` variable definitions.

.Default Makefile Configuration
[source,makefile]
----
# *****************************************************************************
# USER CONFIGURATION
# *****************************************************************************
# User's application sources (*.c, *.cpp, *.s, *.S); add additional files here
APP_SRC ?= $(wildcard ./*.c) $(wildcard ./*.s) $(wildcard ./*.cpp) $(wildcard ./*.S)
# User's application include folders (don't forget the '-I' before each entry)
APP_INC ?= -I .
# User's application include folders - for assembly files only (don't forget the '-I' before each
entry)
ASM_INC ?= -I .
# Optimization
EFFORT ?= -Os
# Compiler toolchain
RISCV_PREFIX ?= riscv32-unknown-elf-
# CPU architecture and ABI
MARCH ?= rv32i_zicsr
MABI  ?= ilp32
# User flags for additional configuration (will be added to compiler flags)
USER_FLAGS ?=
# User libraries (will be included by linker)
USER_LIBS ?=
# Relative or absolute path to the NEORV32 home folder
NEORV32_HOME ?= ../../..
# *****************************************************************************
----

.Variables Description
[cols="<2,<8"]
[grid="none"]
|=======================
| `APP_SRC`      | The source files of the application (`*.c`, `*.cpp`, `*.S` and `*.s` files are allowed; files of these types in the project folder are automatically added via wild cards). Additional files can be added separated by white spaces
| `APP_INC`      | Include file folders; separated by white spaces; must be defined with `-I` prefix
| `ASM_INC`      | Include file folders that are used only for the assembly source files (`*.S`/`*.s`).
| `EFFORT`       | Optimization level, optimize for size (`-Os`) is default; legal values: `-O0`, `-O1`, `-O2`, `-O3`, `-Os`, `-Ofast`, ...
| `RISCV_PREFIX` | The toolchain prefix to be used; follows the triplet naming convention `[architecture]-[host_system]-[output]-...`
| `MARCH`        | The targeted RISC-V architecture/ISA
| `MABI`         | Application binary interface (default: 32-bit integer ABI `ilp32`)
| `USER_FLAGS`   | Additional flags that will be forwarded to the compiler tools
<<<<<<< HEAD
| `USER_LIBS`    | Additional libraries to include during linking
| `NEORV32_HOME` | Relative or absolute path to the NEORV32 project home folder; adapt this if the makefile/project is not in the project's
default `sw/example` folder
=======
| `NEORV32_HOME` | Relative or absolute path to the NEORV32 project home folder; adapt this if the makefile/project is not in the project's default `sw/example` folder
>>>>>>> 5d1bd376
|=======================

:sectnums:
==== Default Compiler Flags

The following default compiler flags are used for compiling an application. These flags are defined via the
`CC_OPTS` variable.

[cols="<3,<9"]
[grid="none"]
|=======================
| `-Wall`               | Enable all compiler warnings.
| `-ffunction-sections` | Put functions and data segment in independent sections. This allows a code optimization as dead code and unused data can be easily removed.
| `-nostartfiles`       | Do not use the default start code. Instead, the NEORV32-specific start-up code (`sw/common/crt0.S`) is used (pulled-in by the linker script).
| `-Wl,--gc-sections`   | Make the linker perform dead code elimination.
| `-lm`                 | Include/link with `math.h`.
| `-lc`                 | Search for the standard C library when linking.
| `-lgcc`               | Make sure we have no unresolved references to internal GCC library subroutines.
| `-mno-fdiv`           | Use built-in software functions for floating-point divisions and square roots (since the according instructions are not supported yet).
| `-g`                  | Include debugging information/symbols in ELF.
|=======================

:sectnums:
==== Custom (Compiler) Flags

Custom flags can be _appended_ to the `USER_FLAGS` variable. This allows to customize the entire software framework while
calling `make` without the need to change the makefile(s) or the linker script. The following example will add debug symbols
to the executable (`-g`) and will also re-define the linker script's `__neorv32_heap_size` variable setting the maximal heap
size to 4096 bytes (see sections <<_linker_script>> and <<_ram_layout>>):

.Using the `USER_FLAGS` Variable for Customization
[source,bash]
----
$ make USER_FLAGS+="-g -Wl,--__neorv32_heap_size,__heap_size=4096" clean_all exe
----


<<<
// ####################################################################################################################
:sectnums:
=== Executable Image Format

In order to generate an executable for the processors all source files have to be compiled, linked
and packed into a final executable.

:sectnums:
==== Linker Script

After all the application sources have been compiled, they need to be _linked_.
For this purpose the makefile uses the NEORV32-specific linker script `sw/common/neorv32.ld` for
linking all object files that were generated during compilation. In general, the linker script defines
three memory sections: `rom`, `ram` and `iodev`.

.Linker script - memory sections
[cols="<2,<8"]
[options="header",grid="rows"]
|=======================
| Memory section  | Description
| `ram`           | Data memory address space (processor-internal/external DMEM)
| `rom`           | Instruction memory address space (processor-internal/external IMEM) _or_ internal bootloader ROM
| `iodev`         | Processor-internal memory-mapped IO/peripheral devices address space
|=======================

[NOTE]
The `iodev` section is entirely defined by the processor hardware layout and should not be modified at all.

[NOTE]
The `rom` section is automatically re-mapped to the processor-internal <<_bootloader_rom_bootrom>> when (re-)compiling the
bootloader

Each section has two main attributes: `ORIGIN` and `LENGTH`. `ORIGIN` defines the base address of the according section
while `LENGTH` defines its size in bytes. The attributes are configured indirectly via variables that provide default values.

.Linker script - section configuration
[source]
----
/* Default rom/ram (IMEM/DMEM) sizes */
__neorv32_rom_size = DEFINED(__neorv32_rom_size) ? __neorv32_rom_size : 2048M;
__neorv32_ram_size = DEFINED(__neorv32_ram_size) ? __neorv32_ram_size : 8K;

/* Default section base addresses - do not change this unless the hardware-defined address space layout is changed! */
__neorv32_rom_base = DEFINED(__neorv32_rom_base) ? __neorv32_rom_base : 0x00000000; /* = VHDL package's "ispace_base_c" */
__neorv32_ram_base = DEFINED(__neorv32_ram_base) ? __neorv32_ram_base : 0x80000000; /* = VHDL package's "dspace_base_c" */
----

The region size and base address configuration can be edited by the user - either by explicitly
changing the default values in the linker script or by overriding them when invoking `make`:
 
.Overriding default rom size configuration (setting 4096 bytes)
[source, bash]
----
$ make USER_FLAGS+="-Wl,--defsym,__neorv32_rom_size=4096" clean_all exe
----

[IMPORTANT]
`neorv32_rom_base` (= `ORIGIN` of the `ram` section) has to be always identical to the processor's `dspace_base_c` hardware
configuration. Also, `neorv32_ram_base` (= `ORIGIN` of the `rom` section) has to be always identical to the processor's
`ispace_base_c` hardware configuration.

[NOTE]
The default configuration for the `rom` section assumes a maximum of 2GB _logical_ memory address space. This size does not
have to reflect the _actual_ physical size of the entire instruction memory. It just provides a maximum limit. When uploading
a new executable via the bootloader, the bootloader itself checks if sufficient _physical_ instruction memory is available.
If a new executable is embedded right into the internal-IMEM the synthesis tool will check, if the configured instruction memory
size is sufficient.

The linker maps all the regions from the compiled object files into five final sections: `.text`,
`.rodata`, `.data`, `.bss` and `.heap`:

.Linker script - memory regions
[cols="<1,<9"]
[options="header",grid="rows"]
|=======================
| Region    | Description
| `.text`   | Executable instructions generated from the start-up code and all application sources.
| `.rodata` | Constants (like strings) from the application; also the initial data for initialized variables.
| `.data`   | This section is required for the address generation of fixed (= global) variables only.
| `.bss`    | This section is required for the address generation of dynamic memory constructs only.
| `.heap`   | This section is required for the address generation of dynamic memory constructs only.
|=======================

The `.text` and `.rodata` sections are mapped to processor's instruction memory space and the `.data`,
`.bss` and `heap` sections are mapped to the processor's data memory space. Finally, the `.text`, `.rodata` and `.data`
sections are extracted and concatenated into a single file `main.bin`.

.Section Alignment
[NOTE]
The default NEORV32 linker script aligns _all_ regions so they start and end on a 32-bit (word) boundaries. The default
NEORV32 start-up code (crt0) makes use of this alignment by using word-level memory instructions to initialize the `.data`
section and to clear the `.bss` section (faster!).


:sectnums:
==== RAM Layout

The default NEORV32 linker script uses all of the defined RAM (linker script memory section `ram`) to create four areas.
Note that depending on the application some areas might not be existent at all.

.Default RAM Layout
image::ram_layout.png[400]

[start=1]
. **Constant data (`.data`)**: The constant data section is placed right at the beginning of the RAM. For example, this section
contains _explicitly initialized_ global variables. This section is initialized by the executable.
. **Dynamic data (`.bss`)**: The constant data section is followed by the dynamic data section, which contains _uninitialized_ data
like global variables without explicit initialization. This section is cleared by the start-up code `crt0.S`.
. **Heap (`.heap`)**: The heap is used for dynamic memory that is managed by functions like `malloc()` and `free()`. The heap
grows upwards. This section is not initialized at all.
. **Stack**: The stack starts at the very end of the RAM at address `ORIGIN(ram) + LENGTH(ram) - 4`. The stack grows downwards.

There is _no explicit limit_ for the maximum stack size as this is hard to check. However, a physical memory protection rule could
be used to configure a maximum size by adding a "protection area" between stack and heap (a PMP region without any access rights).

.Heap Size
[IMPORTANT]
The maximum size of the heap is defined by the linker script's `__neorv32_heap_size` variable. This variable has to be
**explicitly defined** in order to define a heap size (and to use dynamic memory allocation at all) other than zero. The user
can define the heap size while invoking the application makefile: `$ USER_FLAGS+="-Wl,--defsym,__neorv32_heap_size=4k" make clean_all exe`
(defines a heap size of 4*1024 bytes).

.Heap-Stack Collisions
[WARNING]
Take care when using dynamic memory to avoid collision of the heap and stack memory areas. There is no compile-time protection
mechanism available as the actual heap and stack size are defined by _runtime_ data. Also beware of fragmentation when
using dynamic memory allocation.


:sectnums:
==== C Standard Library

The default software framework relies on **newlib** as default C standard library.

.RTOS Support
[NOTE]
The NEORV32 CPU and processor **do support** embedded RTOS like FreeRTOS and Zephyr. See the User guide section
https://stnolting.github.io/neorv32/ug/#_zephyr_rtos_support[Zephyr RTOS Support] and
https://stnolting.github.io/neorv32/ug/#_freertos_support[FreeRTOS Support]
for more information.

Newlib provides stubs for common "system calls" (like file handling and standard input/output) that are used by other
C libraries like `stdio`. These stubs are available in `sw/source/source/syscalls.c` and were adapted for the NEORV32 processor.

.Standard Consoles
[NOTE]
The <<_primary_universal_asynchronous_receiver_and_transmitter_uart0, UART0>>
is used to implement all the standard input, output and error consoles (`STDIN`, `STDOUT` and `STDERR`).

.Constructors and Destructors
[NOTE]
Constructors and destructors for plain C code or for C++ applications are supported by the software framework.
See `sw/example/hello_cpp` for a minimal example.

.Newlib Test/Demo Program
[TIP]
A simple test and demo program, which uses some of newlib's core functions (like `malloc`/`free` and `read`/`write`)
is available in `sw/example/demo_newlib`


:sectnums:
==== Executable Image Generator

The `main.bin` file is packed by the NEORV32 image generator (`sw/image_gen`) to generate the final executable file.
The image generator can generate several types of executables selected by a flag when calling the generator:

[cols="<2,<8"]
[grid="none"]
|=======================
| `-app_bin` | Generates an executable binary file `neorv32_exe.bin` (including header) for UART uploading via the bootloader.
| `-app_img` | Generates an executable VHDL memory initialization image (no header) for the processor-internal IMEM. This option generates the `rtl/core/neorv32_application_image.vhd` file.
| `-raw_hex` | Generates a plain ASCII hex-char file `neorv32_raw_exe.hex` (no header) for custom purpose.
| `-raw_bin` | Generates a plain binary file `neorv32_raw_exe.bin` (no header) for custom purpose.
| `-bld_img` | Generates an executable VHDL memory initialization image (no header) for the processor-internal BOOT ROM. This option generates the `rtl/core/neorv32_bootloader_image.vhd` file.
|=======================

All these options are managed by the makefile. The normal application compilation flow will generate the `neorv32_exe.bin`
executable designated for uploading via the default NEORV32 bootloader.

.Image Generator Compilation
[NOTE]
The sources of the image generator are automatically compiled when invoking the makefile (requiring a native GCC installation).

.Executable Header
[NOTE]
The image generator add a small header to the `neorv32_exe.bin` executable, which consists of three 32-bit words located right
at the beginning of the file. The first word of the executable is the signature word and is always `0x4788cafe`. Based on this
word the bootloader can identify a valid image file. The next word represents the size in bytes of the actual program image in
bytes. A simple "complement" checksum of the actual program image is given by the third word. This provides a simple protection
against data transmission or storage errors. **Note that this executable format cannot be used for _direct_ execution (e.g. via
XIP or direct memory access).**


:sectnums:
==== Start-Up Code (crt0)

The CPU and also the processor require a minimal start-up and initialization code to bring the CPU (and the SoC)
into a stable and initialized state and to initialize the C runtime environment before the actual application can be executed.
This start-up code is located in `sw/common/crt0.S` and is automatically linked _every_ application program
and placed right before the actual application code so it gets executed right after reset.

The `crt0.S` start-up performs the following operations:

[start=1]
. Clear <<_mstatus>>.
. Clear <<_mie>> disabling all interrupt sources.
. Install an early-boot dummy trap handler to <<_mtvec>>.
. Initialize the global pointer `gp` and the stack pointer `sp` according to the <<_ram_layout>> provided by the linker script.
. Initialize all integer register `x1 - x31` (only `x1 - x15` if the `E` CPU extension is enabled).
. Setup `.data` section to configure initialized variables.
. Clear the `.bss` section.
. Call all _constructors_ (if there are any).
. Call the application's `main` function (with no arguments: `argc` = `argv` = 0).
. If `main` returns:
** Interrupts are disabled by clearing <<_mie>>.
** `mains`'s return value is copied to the <<_mscratch>> CSR to allow inspection by the debugger.
** Call all _destructors_ (if there are any).
** An optional <<_after_main_handler>> is called (if defined at all).
** The CPU enters sleep mode (using the `wfi` instruction) or remains in an endless loop (if `wfi` "returns").

.Bootloader Start-Up Code
[NOTE]
The bootloader uses the same start-up code as any "usual" application. However, certain parts are omitted when compiling
`crt0` for the bootloader (like calling constructors and destructors). See the `crt0` source code for more information.


:sectnums:
===== After-Main Handler

If the application's `main()` function actually returns, an _after main handler_ can be executed. This handler is a "normal" function
as the C runtime is still available when executed. If this handler uses any kind of peripheral/IO modules make sure these are
already initialized within the application. Otherwise you have to initialize them _inside_ the handler.

.After-main handler - function prototype
[source,c]
----
void __neorv32_crt0_after_main(int32_t return_code);
----

The function has exactly one argument (`return_code`) that provides the _return value_ of the application's main function.
For instance, this variable contains `-1` if the main function returned with `return -1;`. The after-main handler itself does
not provide a return value.

A simple UART output can be used to inform the user when the application's main function returns
(this example assumes that UART0 has been already properly configured in the actual application):

.After-main handler - simple example
[source,c]
----
void __neorv32_crt0_after_main(int32_t return_code) {

  neorv32_uart0_printf("\n<RTE> main function returned with exit code %i. </RTE>\n", return_code); <1>
}
----
<1> Use `<RTE>` here to make clear this is a message comes from the runtime environment.

[NOTE]
The after-main handler is executed _after_ executing all destructor functions (if there are any at all).


<<<
// ####################################################################################################################

include::software_bootloader.adoc[]


<<<
// ####################################################################################################################

include::software_rte.adoc[]<|MERGE_RESOLUTION|>--- conflicted
+++ resolved
@@ -232,13 +232,8 @@
 | `MARCH`        | The targeted RISC-V architecture/ISA
 | `MABI`         | Application binary interface (default: 32-bit integer ABI `ilp32`)
 | `USER_FLAGS`   | Additional flags that will be forwarded to the compiler tools
-<<<<<<< HEAD
-| `USER_LIBS`    | Additional libraries to include during linking
-| `NEORV32_HOME` | Relative or absolute path to the NEORV32 project home folder; adapt this if the makefile/project is not in the project's
-default `sw/example` folder
-=======
+| `USER_LIBS`    | Additional libraries to include during linking (`*.a`)
 | `NEORV32_HOME` | Relative or absolute path to the NEORV32 project home folder; adapt this if the makefile/project is not in the project's default `sw/example` folder
->>>>>>> 5d1bd376
 |=======================
 
 :sectnums:
