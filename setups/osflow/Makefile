--- conflicted
+++ resolved
@@ -77,14 +77,9 @@
 	$(eval BITSTREAM ?= neorv32_$(BOARD)_$(DESIGN).bit)
 	$(eval NEORV32_MEM_SRC ?= ../../rtl/core/mem/neorv32_imem.default.vhd ../../rtl/core/mem/neorv32_dmem.default.vhd)
 	$(MAKE) \
-<<<<<<< HEAD
-	  BITSTREAM=neorv32_$(BOARD)_$(DESIGN).bit \
-	  NEORV32_MEM_SRC="../../rtl/core/mem/neorv32_imem.default.vhd ../../rtl/core/mem/neorv32_dmem.default.vhd $(ULX3S_VHDL)" \
+	  BITSTREAM="$(BITSTREAM)" \
+	  NEORV32_MEM_SRC="$(NEORV32_MEM_SRC) $(ULX3S_VHDL)" \
 	  NEORV32_VERILOG_SRC="$(ULX3S_VERILOG)" \
-=======
-	  BITSTREAM="$(BITSTREAM)" \
-	  NEORV32_MEM_SRC="$(NEORV32_MEM_SRC)" \
->>>>>>> 0555d9d1
 	  run
 
 # Designs
